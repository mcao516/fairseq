--- conflicted
+++ resolved
@@ -146,54 +146,6 @@
     # Source: https://bit.ly/2NLVsgE
     print("deleting Cython files...")
     import subprocess
-<<<<<<< HEAD
-    subprocess.run(['rm -f fairseq/*.so fairseq/**/*.so fairseq/*.pyd fairseq/**/*.pyd'], shell=True)
-
-
-setup(
-    name='fairseq',
-    version='0.9.0',
-    description='Facebook AI Research Sequence-to-Sequence Toolkit',
-    url='https://github.com/pytorch/fairseq',
-    classifiers=[
-        'Intended Audience :: Science/Research',
-        'License :: OSI Approved :: MIT License',
-        'Programming Language :: Python :: 3.6',
-        'Topic :: Scientific/Engineering :: Artificial Intelligence',
-    ],
-    long_description=readme,
-    long_description_content_type='text/markdown',
-    setup_requires=[
-        'cython',
-        'numpy',
-        'setuptools>=18.0',
-    ],
-    install_requires=[
-        'cffi',
-        'cython',
-        'hydra-core',
-        'dataclasses',
-        'editdistance',
-        'numpy',
-        'regex',
-#        'sacrebleu',
-        'torch',
-        'tqdm',
-    ],
-    dependency_links=dependency_links,
-    packages=find_packages(exclude=['scripts', 'tests']),
-    ext_modules=extensions,
-    test_suite='tests',
-    entry_points={
-        'console_scripts': [
-            'fairseq-eval-lm = fairseq_cli.eval_lm:cli_main',
-            'fairseq-generate = fairseq_cli.generate:cli_main',
-            'fairseq-interactive = fairseq_cli.interactive:cli_main',
-            'fairseq-preprocess = fairseq_cli.preprocess:cli_main',
-            'fairseq-score = fairseq_cli.score:cli_main',
-            'fairseq-train = fairseq_cli.train:cli_main',
-            'fairseq-validate = fairseq_cli.validate:cli_main',
-=======
 
     subprocess.run(
         ["rm -f fairseq/*.so fairseq/**/*.so fairseq/*.pyd fairseq/**/*.pyd"],
@@ -217,7 +169,6 @@
             "License :: OSI Approved :: MIT License",
             "Programming Language :: Python :: 3.6",
             "Topic :: Scientific/Engineering :: Artificial Intelligence",
->>>>>>> 31c8d42e
         ],
         long_description=readme,
         long_description_content_type="text/markdown",
